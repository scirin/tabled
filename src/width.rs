//! This module contains object which can be used to limit a cell to a given width:
//!
//! - [Truncate] cuts a cell content to limit width.
//! - [Wrap] split the content via new lines in order to fit max width.
//! - [Justify] sets columns width to the same value.
//!
//! To set a a table width, a combination of [Width::truncate] or [Width::wrap] and [Width::increase] can be used.
//!
//! ## Example
//!
//! ```
//! use tabled::{Width, Table};
//!
//! let table = Table::new(&["Hello World!"])
//!     .with(Width::wrap(7))
//!     .with(Width::increase(7))
//!     .to_string();
//!
//! assert_eq!(
//!     table,
//!     concat!(
//!         "+-----+\n",
//!         "| &st |\n",
//!         "| r   |\n",
//!         "+-----+\n",
//!         "| Hel |\n",
//!         "| lo  |\n",
//!         "| Wor |\n",
//!         "| ld! |\n",
//!         "+-----+",
//!     )
//! );
//! ```

use std::{borrow::Cow, collections::HashMap, marker::PhantomData};

use papergrid::{
    count_borders_in_range, cut_str, string_width, string_width_multiline, Grid, Settings,
};

use crate::{object::Entity, CellOption, TableOption};

/// Width allows you to set a min and max width of an object on a [Table]
/// using different strategies.
///
/// It also allows you to set a min and max width for a whole table.
///
/// You can apply a min and max strategy at the same time with the same value,
/// the value will be a total table width.
///
/// It is an abstract factory.
///
/// Beware that borders are not removed when you set a size value to very small.
/// For example if you set size to 0 the table still be rendered but with all content removed.
///
/// Also be aware that it doesn't changes [Padding] settings nor it considers them.
///
/// The function is color aware if a `color` feature is on.
///
/// ## Examples
///
/// ### Cell change
///
/// ```
/// use tabled::{object::Segment, Width, Modify, Style, Table};
///
/// let data = ["Hello", "World", "!"];
///
/// let table = Table::new(&data)
///     .with(Style::github_markdown())
///     .with(Modify::new(Segment::all()).with(Width::truncate(3).suffix("...")));
/// ```
///
/// ### Table change
///
/// ```
/// use tabled::{Width, Table};
///
/// let table = Table::new(&["Hello World!"]).with(Width::wrap(5));
/// ```
///
/// ### Total width
///
/// ```
/// use tabled::{Width, Table};
///
/// let table = Table::new(&["Hello World!"])
///     .with(Width::wrap(5))
///     .with(Width::increase(5));
/// ```
///
/// [Padding]: crate::Padding
/// [Table]: crate::Table
#[derive(Debug)]
pub struct Width;

impl Width {
    /// Returns a [Wrap] structure.
    pub fn wrap<W>(width: W) -> Wrap<W>
    where
        W: WidthValue,
    {
        Wrap::new(width)
    }

    /// Returns a [Truncate] structure.
    pub fn truncate<W>(width: W) -> Truncate<'static, W>
    where
        W: WidthValue,
    {
        Truncate::new(width)
    }

    /// Returns a [MinWidth] structure.
    pub fn increase<W>(width: W) -> MinWidth<W>
    where
        W: WidthValue,
    {
        MinWidth::new(width)
    }

    /// Returns a [Justify] structure.
    pub fn justify<W>(width: W) -> Justify<W>
    where
        W: WidthValue,
    {
        Justify::new(width)
    }
}

/// Truncate cut the string to a given width if its length exceeds it.
/// Otherwise keeps the content of a cell untouched.
///
/// The function is color aware if a `color` feature is on.
///    
/// ## Example
///
/// ```
/// use tabled::{object::Segment, width::Truncate, Modify, Table};
///
/// let table = Table::new(&["Hello World!"])
///     .with(Modify::new(Segment::all()).with(Truncate::new(3)));
/// ```
#[derive(Debug)]
pub struct Truncate<'a, W = usize, P = PriorityNone> {
    width: W,
    suffix: Option<TruncateSuffix<'a>>,
    _priority: PhantomData<P>,
}

#[derive(Debug)]
struct TruncateSuffix<'a> {
    text: Cow<'a, str>,
    limit: SuffixLimit,
}

/// A suffix limit settings.
#[derive(Debug)]
pub enum SuffixLimit {
    /// Cut the suffix.
    Cut,
    /// Don't show the suffix.
    Ignore,
    /// Use a string with n chars instead.
    Replace(char),
}

impl<W> Truncate<'static, W>
where
    W: WidthValue,
{
    /// Creates a [Truncate] object
    pub fn new(width: W) -> Truncate<'static, W> {
        Self {
            width,
            suffix: None,
            _priority: Default::default(),
        }
    }
}

impl<W, P> Truncate<'_, W, P> {
    /// Sets a suffix which will be appended to a resultant string.
    ///
    /// The suffix is used in 3 circamstances:
    ///     1. If original string is *bigger* than the suffix.
    ///        We cut more of the original string and append the suffix.
    ///     2. If suffix is bigger than the original string.
    ///        We cut the suffix to fit in the width by default.
    ///        But you can peak the behaviour by using [Truncate::suffix_limit]
    pub fn suffix<'a, S: Into<Cow<'a, str>>>(self, suffix: S) -> Truncate<'a, W, P> {
        let used_limit = self.suffix.map_or(SuffixLimit::Cut, |s| s.limit);

        Truncate {
            width: self.width,
            suffix: Some(TruncateSuffix {
                text: suffix.into(),
                limit: used_limit,
            }),
            _priority: Default::default(),
        }
    }
}

impl<'a, W, P> Truncate<'a, W, P> {
    /// Sets a suffix limit, which is used when the suffix is too big to be used.
    pub fn suffix_limit(self, limit: SuffixLimit) -> Truncate<'a, W, P> {
        let text = self.suffix.map_or(Cow::Borrowed(""), |s| s.text);

        Truncate {
            width: self.width,
            suffix: Some(TruncateSuffix { text, limit }),
            _priority: Default::default(),
        }
    }
}

impl<'a, W, P> Truncate<'a, W, P> {
    /// Priority defines the logic by which a truncate will be applied when is done for the whole table.
    ///
    /// - [PriorityNone] which cuts the columns one after another.
    /// - [PriorityMax] cuts the biggest columns first.
    /// - [PriorityMin] cuts the lowest columns first.
    pub fn priority<PP: ColumnPeaker>(self) -> Truncate<'a, W, PP> {
        Truncate {
            width: self.width,
            suffix: self.suffix,
            _priority: Default::default(),
        }
    }
}

impl<W, P> CellOption for Truncate<'_, W, P>
where
    W: WidthValue,
{
    fn change_cell(&mut self, grid: &mut Grid, entity: Entity) {
        let orig_width = self.width.width(grid);

        let mut width = orig_width;
        let suffix = match self.suffix.as_ref() {
            Some(suffix) => {
                let suffix_length = string_width(&suffix.text);
                if width > suffix_length {
                    width -= suffix_length;
                    Cow::Borrowed(suffix.text.as_ref())
                } else {
                    match suffix.limit {
                        SuffixLimit::Ignore => Cow::Borrowed(""),
                        SuffixLimit::Cut => {
                            width = 0;
                            Cow::Owned(cut_str(&suffix.text, orig_width))
                        }
                        SuffixLimit::Replace(c) => {
                            width = 0;
                            Cow::Owned(std::iter::repeat(c).take(orig_width).collect())
                        }
                    }
                }
            }
            None => Cow::Borrowed(""),
        };

        for (row, col) in entity.iter(grid.count_rows(), grid.count_columns()) {
            let content = grid.get_cell_content_styled(row, col);
<<<<<<< HEAD
            if width < string_width_multiline(&content) {
                let mut content = cut_str(&content, width);
                if !self.suffix.as_ref().is_empty() {
                    let mut c = content.into_owned();
                    c.push_str(self.suffix.as_ref());
                    content = Cow::Owned(c);
                }
=======
            if width < string_width(&content) {
                let text = if width == 0 {
                    if orig_width == 0 {
                        Cow::Borrowed("")
                    } else {
                        Cow::Borrowed(suffix.as_ref())
                    }
                } else {
                    let mut content = cut_str(&content, width);
                    content.push_str(&suffix);
                    Cow::Owned(content)
                };
>>>>>>> 2903d4e1

                grid.set(Entity::Cell(row, col), Settings::new().text(text));
            }
        }
    }
}

/// Wrap wraps a string to a new line in case it exceeds the provided max boundary.
/// Otherwise keeps the content of a cell untouched.
///
/// The function is color aware if a `color` feature is on.
///
/// ## Example
///
/// ```
/// use tabled::{object::Segment, width::Wrap, Modify, Table};
///
/// let table = Table::new(&["Hello World!"])
///     .with(Modify::new(Segment::all()).with(Wrap::new(3)));
/// ```
#[derive(Debug, Clone)]
pub struct Wrap<W = usize, P = PriorityNone> {
    width: W,
    keep_words: bool,
    _priority: PhantomData<P>,
}

impl<W> Wrap<W>
where
    W: WidthValue,
{
    /// Creates a [Wrap] object
    pub fn new(width: W) -> Self {
        Self {
            width,
            keep_words: false,
            _priority: Default::default(),
        }
    }
}

impl<W, P> Wrap<W, P> {
    /// Priority defines the logic by which a truncate will be applied when is done for the whole table.
    ///
    /// - [PriorityNone] which cuts the columns one after another.
    /// - [PriorityMax] cuts the biggest columns first.
    /// - [PriorityMin] cuts the lowest columns first.
    pub fn priority<PP>(self) -> Wrap<W, PP> {
        Wrap {
            width: self.width,
            keep_words: self.keep_words,
            _priority: Default::default(),
        }
    }

    /// Set the keep words option.
    ///
    /// If a wrapping point will be in a word, [Wrap] will
    /// preserve a word (if possible) and wrap the string before it.
    pub fn keep_words(mut self) -> Self {
        self.keep_words = true;
        self
    }
}

impl<W> CellOption for Wrap<W>
where
    W: WidthValue,
{
    fn change_cell(&mut self, grid: &mut Grid, entity: Entity) {
        let width = self.width.width(grid);

        for (row, col) in entity.iter(grid.count_rows(), grid.count_columns()) {
            let content = grid.get_cell_content_styled(row, col);
            if width < string_width_multiline(&content) {
                let wrapped = wrap_text(&content, width, self.keep_words);

                debug_assert!(
                    width >= string_width_multiline(&wrapped),
                    "width={:?}\n\n content={:?}\n\n wrap={:?}\n",
                    width,
                    content,
                    wrapped
                );

                grid.set(Entity::Cell(row, col), Settings::new().text(wrapped))
            }
        }
    }
}

/// MinWidth changes a content in case if it's length is lower then the boundary.
///
/// It can be applied to a whole table.
///
/// It does anything in case if the content's length is bigger then the boundary.
/// It doesn't include a [Padding] settings.
///
/// ## Examples
///
/// Cell change
///
/// ```
/// use tabled::{object::Segment, width::MinWidth, Modify, Style, Table};
///
/// let data = ["Hello", "World", "!"];
///
/// let table = Table::new(&data)
///     .with(Style::github_markdown())
///     .with(Modify::new(Segment::all()).with(MinWidth::new(10)));
/// ```
/// Table change
///
/// ```
/// use tabled::{width::MinWidth, Table};
///
/// let table = Table::new(&["Hello World!"]).with(MinWidth::new(5));
/// ```
///
/// [Padding]: crate::Padding
#[derive(Debug)]
pub struct MinWidth<W = usize, P = PriorityNone> {
    size: W,
    fill: char,
    _priority: PhantomData<P>,
}

impl<W> MinWidth<W>
where
    W: WidthValue,
{
    /// Creates a new instance of MinWidth.
    pub fn new(size: W) -> Self {
        Self {
            size,
            fill: ' ',
            _priority: Default::default(),
        }
    }
}

impl<W, P> MinWidth<W, P> {
    /// Set's a fill character which will be used to fill the space
    /// when increasing the length of the string to the set boundary.
    pub fn fill_with(mut self, c: char) -> Self {
        self.fill = c;
        self
    }

    /// Priority defines the logic by which a increase of width will be applied when is done for the whole table.
    ///
    /// - [PriorityNone] which inc the columns one after another.
    /// - [PriorityMax] inc the biggest columns first.
    /// - [PriorityMin] inc the lowest columns first.
    pub fn priority<PP: ColumnPeaker>(self) -> MinWidth<W, PP> {
        MinWidth {
            fill: self.fill,
            size: self.size,
            _priority: Default::default(),
        }
    }
}

impl<W> CellOption for MinWidth<W>
where
    W: WidthValue,
{
    fn change_cell(&mut self, grid: &mut Grid, entity: Entity) {
        let width = self.size.width(grid);

        for (row, col) in entity.iter(grid.count_rows(), grid.count_columns()) {
            let content = grid.get_cell_content_styled(row, col);
            let new_content = increase_width(&content, width, self.fill);
            grid.set(Entity::Cell(row, col), Settings::new().text(new_content))
        }
    }
}

impl<W, P> TableOption for Truncate<'_, W, P>
where
    W: WidthValue,
    P: ColumnPeaker,
{
    fn change(&mut self, grid: &mut Grid) {
        if grid.count_columns() == 0 || grid.count_rows() == 0 {
            return;
        }

        if is_zero_spanned_grid(grid) {
            return;
        }

        let width = self.width.width(grid);

        let total_width = grid.total_width();
        if width < total_width {
            let suffix = self.suffix.as_ref().map_or("", |s| &s.text);
            truncate_total_width(grid, total_width, width, suffix, P::create());
        }
    }
}

impl<W, P> TableOption for Wrap<W, P>
where
    W: WidthValue,
    P: ColumnPeaker,
{
    fn change(&mut self, grid: &mut Grid) {
        if grid.count_columns() == 0 || grid.count_rows() == 0 {
            return;
        }

        if is_zero_spanned_grid(grid) {
            return;
        }

        let width = self.width.width(grid);

        let total_width = grid.total_width();
        if total_width == width {
            return;
        }

        if width < total_width {
            wrap_total_width(grid, total_width, width, self.keep_words, P::create());
        }
    }
}

impl<W, P> TableOption for MinWidth<W, P>
where
    W: WidthValue,
    P: ColumnPeaker,
{
    fn change(&mut self, grid: &mut Grid) {
        if grid.count_columns() == 0 || grid.count_rows() == 0 {
            return;
        }

        if is_zero_spanned_grid(grid) {
            return;
        }

        let width = self.size.width(grid);

        let total_width = grid.total_width();
        if total_width >= width {
            return;
        }

        increase_total_width(grid, total_width, width, P::create());
    }
}

/// Justify sets all columns widths to the set value.
///
/// Be aware that it doesn't consider padding.
/// So if you want to set a exact width you might need to use [Padding] to set it to 0.
///
/// ## Examples
///
/// ```
/// use tabled::{width::Justify, Style, Modify, object::Segment, Padding, Table};
///
/// let data = ["Hello", "World", "!"];
///
/// let table = Table::new(&data)
///     .with(Style::github_markdown())
///     .with(Modify::new(Segment::all()).with(Padding::zero()))
///     .with(Justify::new(3));
/// ```
///
/// [Max] usage to justify by a max column width.
///
/// ```
/// use tabled::{width::Justify, Style, Table};
///
/// let data = ["Hello", "World", "!"];
///
/// let table = Table::new(&data)
///     .with(Style::github_markdown())
///     .with(Justify::max());
/// ```
///
/// [Padding]: crate::Padding
#[derive(Debug)]
pub struct Justify<W> {
    width: W,
}

impl<W> Justify<W>
where
    W: WidthValue,
{
    /// Creates a new Justify instance.
    ///
    /// Be aware that [Padding] is not considered when comparing the width.
    ///
    /// [Padding]: crate::Padding
    pub fn new(width: W) -> Self {
        Self { width }
    }
}

impl Justify<Max> {
    /// Creates a new Justify instance with a Max width used as a value.
    pub fn max() -> Self {
        Self { width: Max }
    }
}

impl Justify<Min> {
    /// Creates a new Justify instance with a Min width used as a value.
    pub fn min() -> Self {
        Self { width: Min }
    }
}

impl<W> TableOption for Justify<W>
where
    W: WidthValue,
{
    fn change(&mut self, grid: &mut Grid) {
        let width = self.width.width(grid);

        for row in 0..grid.count_rows() {
            for col in 0..grid.count_columns() {
                Width::increase(width).change_cell(grid, Entity::Cell(row, col));
                Width::truncate(width).change_cell(grid, Entity::Cell(row, col));
            }
        }
    }
}

/// A width value which can be obtained on behalf of [Table].
///
/// [Table]: crate::Table
pub trait WidthValue {
    /// Returns a width value.
    fn width(&self, grid: &Grid) -> usize;
}

impl WidthValue for usize {
    fn width(&self, _: &Grid) -> usize {
        *self
    }
}

/// Max width value.
#[derive(Debug)]
pub struct Max;

impl WidthValue for Max {
    fn width(&self, grid: &Grid) -> usize {
        grid_widths(grid)
            .into_iter()
            .map(|r| r.into_iter().max().unwrap_or(0))
            .max()
            .unwrap_or(0)
    }
}

/// Min width value.
#[derive(Debug)]
pub struct Min;

impl WidthValue for Min {
    fn width(&self, grid: &Grid) -> usize {
        grid_widths(grid)
            .into_iter()
            .map(|r| r.into_iter().min().unwrap_or(0))
            .min()
            .unwrap_or(0)
    }
}

/// Percent from a total table width.
#[derive(Debug)]
pub struct Percent(pub usize);

impl WidthValue for Percent {
    fn width(&self, grid: &Grid) -> usize {
        let total = grid.total_width();
        (total * self.0) / 100
    }
}

/// A strategy of width function.
/// It determines the order how the function is applied.
pub trait ColumnPeaker {
    /// Creates a new instance.
    fn create() -> Self;
    /// This function returns a column index which will be changed.
    /// Or `None` if no changes are necessary.
    fn peak(&mut self, min_widths: &[usize], widths: &[usize]) -> Option<usize>;
}

/// A Peaker which goes over column 1 by 1.
#[derive(Debug)]
pub struct PriorityNone {
    i: usize,
}

impl ColumnPeaker for PriorityNone {
    fn create() -> Self {
        Self { i: 0 }
    }

    fn peak(&mut self, _: &[usize], widths: &[usize]) -> Option<usize> {
        let mut i = self.i;
        while widths[i] == 0 {
            i += 1;
            if i >= widths.len() {
                i = 0;
            }
        }

        let col = i;

        i += 1;
        if i >= widths.len() {
            i = 0;
        }

        self.i = i;

        Some(col)
    }
}

/// A Peaker which goes over the biggest column first.
#[derive(Debug)]
pub struct PriorityMax;

impl ColumnPeaker for PriorityMax {
    fn create() -> Self {
        Self
    }

    fn peak(&mut self, _: &[usize], widths: &[usize]) -> Option<usize> {
        let col = (0..widths.len()).max_by_key(|&i| widths[i]).unwrap();
        if widths[col] == 0 {
            None
        } else {
            Some(col)
        }
    }
}

/// A Peaker which goes over the smallest column first.
#[derive(Debug)]
pub struct PriorityMin;

impl ColumnPeaker for PriorityMin {
    fn create() -> Self {
        Self
    }

    fn peak(&mut self, min_widths: &[usize], widths: &[usize]) -> Option<usize> {
        let col = (0..widths.len())
            .filter(|&i| min_widths.is_empty() || widths[i] > min_widths[i])
            .min_by_key(|&i| widths[i])
            .unwrap();
        if widths[col] == 0 {
            None
        } else {
            Some(col)
        }
    }
}

fn increase_width(s: &str, width: usize, fill_with: char) -> String {
    let has_big_lines = s.lines().any(|line| string_width(line) < width);
    if !has_big_lines {
        return s.to_owned();
    }

    __increase_width(s, width, fill_with)
}

#[cfg(not(feature = "color"))]
fn __increase_width(s: &str, width: usize, fill_with: char) -> String {
    s.lines()
        .map(|line| {
            let length = string_width(line);
            if width > length {
                let remain = width - length;
                let mut new_line = String::with_capacity(width);
                new_line.push_str(line);
                new_line.extend(std::iter::repeat(fill_with).take(remain));
                std::borrow::Cow::Owned(new_line)
            } else {
                std::borrow::Cow::Borrowed(line)
            }
        })
        .collect::<Vec<_>>()
        .join("\n")
}

#[cfg(feature = "color")]
fn __increase_width(s: &str, width: usize, fill_with: char) -> String {
    ansi_str::AnsiStr::ansi_split(s, "\n")
        .map(|line| {
            let length = string_width(&line);
            if length < width {
                let mut line = line.into_owned();
                let remain = width - length;
                line.extend(std::iter::repeat(fill_with).take(remain));
                std::borrow::Cow::Owned(line)
            } else {
                line
            }
        })
        .collect::<Vec<_>>()
        .join("\n")
}

fn increase_total_width<P: ColumnPeaker>(
    grid: &mut Grid,
    total_width: usize,
    expected_width: usize,
    priority: P,
) {
    let increase_list = increase_total_width_fn(grid, expected_width, total_width, priority);

    for ((row, col), width) in increase_list {
        MinWidth::new(width).change_cell(grid, Entity::Cell(row, col));
    }
}

fn truncate_total_width<P: ColumnPeaker>(
    grid: &mut Grid,
    total_width: usize,
    width: usize,
    suffix: &str,
    priority: P,
) {
    let points = decrease_total_width_fn(grid, total_width, width, priority);
    for ((row, col), width) in points {
        Truncate::new(width)
            .suffix(suffix)
            .change_cell(grid, Entity::Cell(row, col));
    }
}

fn wrap_total_width<P: ColumnPeaker>(
    grid: &mut Grid,
    total_width: usize,
    width: usize,
    keep_words: bool,
    priority: P,
) {
    let points = decrease_total_width_fn(grid, total_width, width, priority);

    let mut wrap = Wrap::new(0);
    wrap.keep_words = keep_words;
    for ((row, col), width) in points {
        wrap.width = width;
        wrap.change_cell(grid, Entity::Cell(row, col));
    }
}

fn grid_widths(grid: &Grid) -> Vec<Vec<usize>> {
    (0..grid.count_rows())
        .map(|row| {
            (0..grid.count_columns())
                .map(|col| {
                    let content = grid.get_cell_content_styled(row, col);
                    string_width_multiline(&content)
                })
                .collect()
        })
        .collect()
}

fn is_zero_spanned_grid(grid: &Grid) -> bool {
    (0..grid.count_rows())
        .all(|row| (0..grid.count_columns()).all(|col| !grid.is_cell_visible((row, col))))
}

fn decrease_total_width_fn<F>(
    grid: &Grid,
    total_width: usize,
    mut width: usize,
    mut cmp_fn: F,
) -> Vec<((usize, usize), usize)>
where
    F: ColumnPeaker,
{
    let min_widths = build_min_widths(grid);
    let mut widths = grid.build_widths();

    let mut empty_list = 0;
    for col in 0..widths.len() {
        if widths[col] == 0 || widths[col] <= min_widths[col] {
            empty_list += 1;
        }
    }

    while width != total_width {
        if empty_list == widths.len() {
            break;
        }

        let col = match cmp_fn.peak(&min_widths, &widths) {
            Some(col) => col,
            None => break,
        };

        if widths[col] == 0 || widths[col] <= min_widths[col] {
            continue;
        }

        widths[col] -= 1;

        if widths[col] == 0 || widths[col] <= min_widths[col] {
            empty_list += 1;
        }

        width += 1;
    }

    let mut points = Vec::with_capacity(grid.count_columns() * grid.count_rows());
    (0..grid.count_columns()).for_each(|col| {
        (0..grid.count_rows())
            .filter(|&row| grid.is_cell_visible((row, col)))
            .for_each(|row| {
                let style = grid.style(Entity::Cell(row, col));
                match grid.get_column_span((row, col)) {
                    Some(span) => {
                        let width = (col..col + span).map(|i| widths[i]).sum::<usize>();
                        let min_width = (col..col + span).map(|i| min_widths[i]).sum::<usize>();
                        if width >= min_width {
                            let count_borders = count_borders_in_range(grid, col, col + span);
                            let width = width + count_borders;

                            let width = width
                                .saturating_sub(style.padding.left.size + style.padding.right.size);

                            points.push(((row, col), width));
                        }
                    }
                    None => {
                        if widths[col] >= min_widths[col] {
                            let width = std::cmp::max(widths[col], min_widths[col]);
                            let width = width
                                .saturating_sub(style.padding.left.size + style.padding.right.size);

                            points.push(((row, col), width));
                        }
                    }
                }
            })
    });

    points
}

fn increase_total_width_fn<F>(
    grid: &Grid,
    total_width: usize,
    mut width: usize,
    mut cmp_fn: F,
) -> HashMap<(usize, usize), usize>
where
    F: ColumnPeaker,
{
    let mut widths = grid.build_widths();
    while width != total_width {
        let col = match cmp_fn.peak(&[], &widths) {
            Some(col) => col,
            None => break,
        };

        widths[col] += 1;

        width += 1;
    }

    let mut points = HashMap::new();
    #[allow(clippy::needless_range_loop)]
    for row in 0..grid.count_rows() {
        let mut col = 0;
        while col < widths.len() {
            match grid.get_column_span((row, col)) {
                Some(span) => {
                    let width = (col..col + span).map(|i| widths[i]).sum::<usize>();
                    let count_borders = count_borders_in_range(grid, col, col + span);

                    let left_padding = grid.style(Entity::Cell(row, col)).padding.left.size;
                    let right_padding = grid
                        .style(Entity::Cell(row, col + span - 1))
                        .padding
                        .right
                        .size;
                    let width = width.saturating_sub(left_padding + right_padding);

                    let width = width + count_borders;

                    points.insert((row, col), width);
                    col += span;
                }
                None => {
                    let style = grid.style(Entity::Cell(row, col));
                    let width = widths[col];
                    let width =
                        width.saturating_sub(style.padding.left.size + style.padding.right.size);

                    points.insert((row, col), width);
                    col += 1;
                }
            }
        }
    }

    points
}

fn build_min_widths(grid: &Grid) -> Vec<usize> {
    let mut grid = grid.clone();
    grid.set(Entity::Global, Settings::default().text(""));

    grid.build_widths()
}

pub(crate) fn wrap_text(text: &str, width: usize, keep_words: bool) -> String {
    if width == 0 {
        String::new()
    } else if keep_words {
        split_keeping_words(text, width, "\n")
    } else {
        split(text, width, "\n")
    }
}

fn split(s: &str, width: usize, sep: &str) -> String {
    if width == 0 {
        return String::new();
    }

    chunks(s, width).join(sep)
}

#[cfg(not(feature = "color"))]
fn chunks(s: &str, width: usize) -> Vec<String> {
    const REPLACEMENT: char = '\u{FFFD}';

    let mut buf = String::with_capacity(width);
    let mut list = Vec::new();
    let mut i = 0;
    for c in s.chars() {
        let c_width = unicode_width::UnicodeWidthChar::width(c).unwrap_or(0);
        if i + c_width > width {
            let count_unknowns = width - i;
            buf.extend(std::iter::repeat(REPLACEMENT).take(count_unknowns));
            i += count_unknowns;
        } else {
            buf.push(c);
            i += c_width;
        }

        if i == width {
            list.push(buf);
            buf = String::with_capacity(width);
            i = 0;
        }
    }

    if !buf.is_empty() {
        list.push(buf);
    }

    list
}

#[cfg(feature = "color")]
fn chunks(s: &str, width: usize) -> Vec<String> {
    use std::fmt::Write;

    if width == 0 {
        return Vec::new();
    }

    let mut list = Vec::new();
    let mut line = String::with_capacity(width);
    let mut line_width = 0;

    for b in ansi_str::get_blocks(s) {
        if b.text().is_empty() {
            continue;
        }

        let _ = write!(&mut line, "{}", b.start());

        let mut part = b.text();
        while !part.is_empty() {
            let available_space = width - line_width;

            let part_width = unicode_width::UnicodeWidthStr::width(part);
            if part_width <= available_space {
                line.push_str(part);
                line_width += part_width;

                if line_width == available_space {
                    let _ = write!(&mut line, "{}", b.end());
                    list.push(line);
                    line = String::with_capacity(width);
                    line_width = 0;
                    let _ = write!(&mut line, "{}", b.start());
                }

                break;
            }

            let (lhs, rhs, (unknowns, split_char)) = split_string_at(part, available_space);

            part = &rhs[split_char..];

            line.push_str(lhs);
            line_width += unicode_width::UnicodeWidthStr::width(lhs);

            const REPLACEMENT: char = '\u{FFFD}';
            line.extend(std::iter::repeat(REPLACEMENT).take(unknowns));
            line_width += unknowns;

            if line_width == width {
                let _ = write!(&mut line, "{}", b.end());
                list.push(line);
                line = String::with_capacity(width);
                line_width = 0;
                let _ = write!(&mut line, "{}", b.start());
            }
        }

        if line_width > 0 {
            let _ = write!(&mut line, "{}", b.end());
        }
    }

    if line_width > 0 {
        list.push(line);
    }

    list
}

#[cfg(not(feature = "color"))]
fn split_keeping_words(s: &str, width: usize, sep: &str) -> String {
    let mut lines = Vec::new();
    let mut line = String::with_capacity(width);
    let mut line_width = 0;

    let mut is_first_word = true;

    for word in s.split(' ') {
        if !is_first_word {
            let line_has_space = line_width < width;
            if line_has_space {
                line.push(' ');
                line_width += 1;
                is_first_word = false;
            }
        }

        if is_first_word {
            is_first_word = false;
        }

        let word_width = unicode_width::UnicodeWidthStr::width(word);

        let line_has_space = line_width + word_width <= width;
        if line_has_space {
            line.push_str(word);
            line_width += word_width;
            continue;
        }

        if word_width <= width {
            // the word can be fit to 'width' so we put it on new line

            line.extend(std::iter::repeat(' ').take(width - line_width));
            lines.push(line);

            line = String::with_capacity(width);
            line_width = 0;

            line.push_str(word);
            line_width += word_width;
            is_first_word = true;
        } else {
            // the word is too long any way so we split it

            let mut word_part = word;
            while !word_part.is_empty() {
                let available_space = width - line_width;
                let (lhs, rhs, (unknowns, split_char)) =
                    split_string_at(word_part, available_space);

                word_part = &rhs[split_char..];
                line_width += unicode_width::UnicodeWidthStr::width(lhs) + unknowns;

                line.push_str(lhs);
                const REPLACEMENT: char = '\u{FFFD}';
                line.extend(std::iter::repeat(REPLACEMENT).take(unknowns));

                if line_width == width {
                    lines.push(line);
                    line = String::with_capacity(width);
                    line_width = 0;
                    is_first_word = true;
                }
            }
        }
    }

    if line_width > 0 {
        line.extend(std::iter::repeat(' ').take(width - line_width));
        lines.push(line);
    }

    lines.join(sep)
}

#[cfg(feature = "color")]
fn split_keeping_words(s: &str, width: usize, sep: &str) -> String {
    use std::fmt::Write;

    let mut lines = Vec::new();
    let mut line = String::with_capacity(width);
    let mut line_width = 0;

    let mut is_first_word = true;

    for b in ansi_str::get_blocks(s) {
        if b.text().is_empty() {
            continue;
        }

        let _ = write!(&mut line, "{}", b.start());
        for word in b.text().split(' ') {
            if !is_first_word {
                let line_has_space = line_width < width;
                if line_has_space {
                    line.push(' ');
                    line_width += 1;
                    is_first_word = false;
                }
            }
            if is_first_word {
                is_first_word = false;
            }

            let word_width = unicode_width::UnicodeWidthStr::width(word);

            let line_has_space = line_width + word_width <= width;
            if line_has_space {
                line.push_str(word);
                line_width += word_width;
                continue;
            }

            if word_width <= width {
                // the word can be fit to 'width' so we put it on new line

                let _ = write!(&mut line, "{}", b.end());
                line.extend(std::iter::repeat(' ').take(width - line_width));
                lines.push(line);

                line = String::with_capacity(width);

                let _ = write!(&mut line, "{}", b.start());
                line.push_str(word);
                line_width = word_width;
                is_first_word = false;
            } else {
                // the word is too long any way so we split it

                let mut word_part = word;
                while !word_part.is_empty() {
                    let available_space = width - line_width;
                    let (lhs, rhs, (unknowns, split_char)) =
                        split_string_at(word_part, available_space);

                    word_part = &rhs[split_char..];
                    line_width += unicode_width::UnicodeWidthStr::width(lhs) + unknowns;

                    let _ = write!(&mut line, "{}", lhs);
                    const REPLACEMENT: char = '\u{FFFD}';
                    line.extend(std::iter::repeat(REPLACEMENT).take(unknowns));

                    if line_width == width {
                        let _ = write!(&mut line, "{}", b.end());

                        lines.push(line);
                        line = String::with_capacity(width);
                        line_width = 0;
                        is_first_word = true;
                        let _ = write!(&mut line, "{}", b.start());
                    }
                }
            }
        }

        if !line.is_empty() {
            let _ = write!(&mut line, "{}", b.end());
        }
    }

    if line_width > 0 {
        line.extend(std::iter::repeat(' ').take(width - line_width));
        lines.push(line);
    }

    lines.join(sep)
}

fn split_string_at(text: &str, at: usize) -> (&str, &str, (usize, usize)) {
    use papergrid::string_split_at_length;

    let (length, count_unknowns, split_char_size) = string_split_at_length(text, at);
    let (lhs, rhs) = text.split_at(length);

    (lhs, rhs, (count_unknowns, split_char_size))
}

#[cfg(feature = "color")]
#[cfg(test)]
mod tests {
    use super::*;
    use owo_colors::{colors::Yellow, OwoColorize};
    use papergrid::cut_str;

    #[test]
    fn test_color_strip() {
        let s = "Collored string"
            .fg::<Yellow>()
            .on_truecolor(12, 200, 100)
            .blink()
            .to_string();
        assert_eq!(
            cut_str(&s, 1),
            "\u{1b}[5m\u{1b}[48;2;12;200;100m\u{1b}[33mC\u{1b}[25m\u{1b}[39m\u{1b}[49m"
        )
    }

    #[test]
    fn split_test() {
        assert_eq!(split("123456", 0, "\n"), "");

        assert_eq!(split("123456", 1, "\n"), "1\n2\n3\n4\n5\n6");
        assert_eq!(split("123456", 2, "\n"), "12\n34\n56");
        assert_eq!(split("12345", 2, "\n"), "12\n34\n5");
        assert_eq!(split("123456", 6, "\n"), "123456");
        assert_eq!(split("123456", 10, "\n"), "123456");

        assert_eq!(split("😳😳😳😳😳", 1, "\n"), "�\n�\n�\n�\n�");
        assert_eq!(split("😳😳😳😳😳", 2, "\n"), "😳\n😳\n😳\n😳\n😳");
        assert_eq!(split("😳😳😳😳😳", 3, "\n"), "😳�\n😳�\n😳");
        assert_eq!(split("😳😳😳😳😳", 6, "\n"), "😳😳😳\n😳😳");
        assert_eq!(split("😳😳😳😳😳", 20, "\n"), "😳😳😳😳😳");

        assert_eq!(split("😳123😳", 1, "\n"), "�\n1\n2\n3\n�");
        assert_eq!(split("😳12😳3", 1, "\n"), "�\n1\n2\n�\n3");
    }

    #[cfg(feature = "color")]
    #[test]
    fn chunks_test() {
        assert_eq!(chunks("123456", 0), [""; 0]);

        assert_eq!(chunks("123456", 1), ["1", "2", "3", "4", "5", "6"]);
        assert_eq!(chunks("123456", 2), ["12", "34", "56"]);
        assert_eq!(chunks("12345", 2), ["12", "34", "5"]);

        assert_eq!(chunks("😳😳😳😳😳", 1), ["�", "�", "�", "�", "�"]);
        assert_eq!(chunks("😳😳😳😳😳", 2), ["😳", "😳", "😳", "😳", "😳"]);
        assert_eq!(chunks("😳😳😳😳😳", 3), ["😳�", "😳�", "😳"]);
    }

    #[test]
    fn split_by_line_keeping_words_test() {
        assert_eq!(split_keeping_words("123456", 1, "\n"), "1\n2\n3\n4\n5\n6");
        assert_eq!(split_keeping_words("123456", 2, "\n"), "12\n34\n56");
        assert_eq!(split_keeping_words("12345", 2, "\n"), "12\n34\n5 ");

        assert_eq!(split_keeping_words("😳😳😳😳😳", 1, "\n"), "�\n�\n�\n�\n�");
    }

    #[cfg(feature = "color")]
    #[test]
    fn split_by_line_keeping_words_color_test() {
        let text = "\u{1b}[37mJapanese “vacancy” button\u{1b}[0m";

        assert_eq!(split_keeping_words(text, 2, "\n"), "\u{1b}[37mJa\u{1b}[39m\n\u{1b}[37mpa\u{1b}[39m\n\u{1b}[37mne\u{1b}[39m\n\u{1b}[37mse\u{1b}[39m\n\u{1b}[37m“v\u{1b}[39m\n\u{1b}[37mac\u{1b}[39m\n\u{1b}[37man\u{1b}[39m\n\u{1b}[37mcy\u{1b}[39m\n\u{1b}[37m”b\u{1b}[39m\n\u{1b}[37mut\u{1b}[39m\n\u{1b}[37mto\u{1b}[39m\n\u{1b}[37mn\u{1b}[39m ");
        assert_eq!(split_keeping_words(text, 1, "\n"), "\u{1b}[37mJ\u{1b}[39m\n\u{1b}[37ma\u{1b}[39m\n\u{1b}[37mp\u{1b}[39m\n\u{1b}[37ma\u{1b}[39m\n\u{1b}[37mn\u{1b}[39m\n\u{1b}[37me\u{1b}[39m\n\u{1b}[37ms\u{1b}[39m\n\u{1b}[37me\u{1b}[39m\n\u{1b}[37m“\u{1b}[39m\n\u{1b}[37mv\u{1b}[39m\n\u{1b}[37ma\u{1b}[39m\n\u{1b}[37mc\u{1b}[39m\n\u{1b}[37ma\u{1b}[39m\n\u{1b}[37mn\u{1b}[39m\n\u{1b}[37mc\u{1b}[39m\n\u{1b}[37my\u{1b}[39m\n\u{1b}[37m”\u{1b}[39m\n\u{1b}[37mb\u{1b}[39m\n\u{1b}[37mu\u{1b}[39m\n\u{1b}[37mt\u{1b}[39m\n\u{1b}[37mt\u{1b}[39m\n\u{1b}[37mo\u{1b}[39m\n\u{1b}[37mn\u{1b}[39m");
    }

    #[cfg(feature = "color")]
    #[test]
    fn split_by_line_keeping_words_color_2_test() {
        use ansi_str::AnsiStr;

        let text = "\u{1b}[37mTigre Ecuador   OMYA Andina     3824909999      Calcium carbonate       Colombia\u{1b}[0m";

        assert_eq!(
            split_keeping_words(text, 2, "\n")
                .ansi_split("\n")
                .collect::<Vec<_>>(),
            [
                "\u{1b}[37mTi\u{1b}[39m",
                "\u{1b}[37mgr\u{1b}[39m",
                "\u{1b}[37meE\u{1b}[39m",
                "\u{1b}[37mcu\u{1b}[39m",
                "\u{1b}[37mad\u{1b}[39m",
                "\u{1b}[37mor\u{1b}[39m",
                "\u{1b}[37m  \u{1b}[39m",
                "\u{1b}[37mOM\u{1b}[39m",
                "\u{1b}[37mYA\u{1b}[39m",
                "\u{1b}[37mAn\u{1b}[39m",
                "\u{1b}[37mdi\u{1b}[39m",
                "\u{1b}[37mna\u{1b}[39m",
                "\u{1b}[37m  \u{1b}[39m",
                "\u{1b}[37m38\u{1b}[39m",
                "\u{1b}[37m24\u{1b}[39m",
                "\u{1b}[37m90\u{1b}[39m",
                "\u{1b}[37m99\u{1b}[39m",
                "\u{1b}[37m99\u{1b}[39m",
                "\u{1b}[37m  \u{1b}[39m",
                "\u{1b}[37mCa\u{1b}[39m",
                "\u{1b}[37mlc\u{1b}[39m",
                "\u{1b}[37miu\u{1b}[39m",
                "\u{1b}[37mmc\u{1b}[39m",
                "\u{1b}[37mar\u{1b}[39m",
                "\u{1b}[37mbo\u{1b}[39m",
                "\u{1b}[37mna\u{1b}[39m",
                "\u{1b}[37mte\u{1b}[39m",
                "\u{1b}[37m  \u{1b}[39m",
                "\u{1b}[37mCo\u{1b}[39m",
                "\u{1b}[37mlo\u{1b}[39m",
                "\u{1b}[37mmb\u{1b}[39m",
                "\u{1b}[37mia\u{1b}[39m",
            ]
        );

        assert_eq!(
            split_keeping_words(text, 1, "\n")
                .ansi_split("\n")
                .collect::<Vec<_>>(),
            [
                "\u{1b}[37mT\u{1b}[39m",
                "\u{1b}[37mi\u{1b}[39m",
                "\u{1b}[37mg\u{1b}[39m",
                "\u{1b}[37mr\u{1b}[39m",
                "\u{1b}[37me\u{1b}[39m",
                "\u{1b}[37mE\u{1b}[39m",
                "\u{1b}[37mc\u{1b}[39m",
                "\u{1b}[37mu\u{1b}[39m",
                "\u{1b}[37ma\u{1b}[39m",
                "\u{1b}[37md\u{1b}[39m",
                "\u{1b}[37mo\u{1b}[39m",
                "\u{1b}[37mr\u{1b}[39m",
                "\u{1b}[37m \u{1b}[39m",
                "\u{1b}[37mO\u{1b}[39m",
                "\u{1b}[37mM\u{1b}[39m",
                "\u{1b}[37mY\u{1b}[39m",
                "\u{1b}[37mA\u{1b}[39m",
                "\u{1b}[37mA\u{1b}[39m",
                "\u{1b}[37mn\u{1b}[39m",
                "\u{1b}[37md\u{1b}[39m",
                "\u{1b}[37mi\u{1b}[39m",
                "\u{1b}[37mn\u{1b}[39m",
                "\u{1b}[37ma\u{1b}[39m",
                "\u{1b}[37m \u{1b}[39m",
                "\u{1b}[37m3\u{1b}[39m",
                "\u{1b}[37m8\u{1b}[39m",
                "\u{1b}[37m2\u{1b}[39m",
                "\u{1b}[37m4\u{1b}[39m",
                "\u{1b}[37m9\u{1b}[39m",
                "\u{1b}[37m0\u{1b}[39m",
                "\u{1b}[37m9\u{1b}[39m",
                "\u{1b}[37m9\u{1b}[39m",
                "\u{1b}[37m9\u{1b}[39m",
                "\u{1b}[37m9\u{1b}[39m",
                "\u{1b}[37m \u{1b}[39m",
                "\u{1b}[37mC\u{1b}[39m",
                "\u{1b}[37ma\u{1b}[39m",
                "\u{1b}[37ml\u{1b}[39m",
                "\u{1b}[37mc\u{1b}[39m",
                "\u{1b}[37mi\u{1b}[39m",
                "\u{1b}[37mu\u{1b}[39m",
                "\u{1b}[37mm\u{1b}[39m",
                "\u{1b}[37mc\u{1b}[39m",
                "\u{1b}[37ma\u{1b}[39m",
                "\u{1b}[37mr\u{1b}[39m",
                "\u{1b}[37mb\u{1b}[39m",
                "\u{1b}[37mo\u{1b}[39m",
                "\u{1b}[37mn\u{1b}[39m",
                "\u{1b}[37ma\u{1b}[39m",
                "\u{1b}[37mt\u{1b}[39m",
                "\u{1b}[37me\u{1b}[39m",
                "\u{1b}[37m \u{1b}[39m",
                "\u{1b}[37mC\u{1b}[39m",
                "\u{1b}[37mo\u{1b}[39m",
                "\u{1b}[37ml\u{1b}[39m",
                "\u{1b}[37mo\u{1b}[39m",
                "\u{1b}[37mm\u{1b}[39m",
                "\u{1b}[37mb\u{1b}[39m",
                "\u{1b}[37mi\u{1b}[39m",
                "\u{1b}[37ma\u{1b}[39m",
            ]
        )
    }

    // #[cfg(feature = "color")]
    // #[test]
    // fn split_by_line_keeping_words_color_2_test() {
    //     use ansi_str::AnsiStr;

    //     let text = "\u{1b}[37mTigre Ecuador   OMYA Andina     3824909999      Calcium carbonate       Colombia\u{1b}[0m";

    //     panic!(
    //         "{:#?}",
    //         split_by_line_keeping_words(text, 10)
    //             .ansi_split("\n")
    //             .collect::<Vec<_>>()
    //     );

    //     assert_eq!(split_by_line_keeping_words(text, 2), "\u{1b}[37mJa\u{1b}[39m\n\u{1b}[37mpa\u{1b}[39m\n\u{1b}[37mne\u{1b}[39m\n\u{1b}[37mse\u{1b}[39m\n\u{1b}[37m \u{1b}[39m \n\u{1b}[37m“\u{1b}[39m\u{1b}[37mv\u{1b}[39m\n\u{1b}[37mac\u{1b}[39m\n\u{1b}[37man\u{1b}[39m\n\u{1b}[37mcy\u{1b}[39m\n\u{1b}[37m” \u{1b}[39m\n\u{1b}[37mbu\u{1b}[39m\n\u{1b}[37mtt\u{1b}[39m\n\u{1b}[37mon\u{1b}[39m");
    //     assert_eq!(split_by_line_keeping_words(text, 1), "\u{1b}[37mJ\u{1b}[39m\n\u{1b}[37ma\u{1b}[39m\n\u{1b}[37mp\u{1b}[39m\n\u{1b}[37ma\u{1b}[39m\n\u{1b}[37mn\u{1b}[39m\n\u{1b}[37me\u{1b}[39m\n\u{1b}[37ms\u{1b}[39m\n\u{1b}[37me\u{1b}[39m\n\u{1b}[37m \u{1b}[39m\n\u{1b}[37m“\u{1b}[39m\n\u{1b}[37mv\u{1b}[39m\n\u{1b}[37ma\u{1b}[39m\n\u{1b}[37mc\u{1b}[39m\n\u{1b}[37ma\u{1b}[39m\n\u{1b}[37mn\u{1b}[39m\n\u{1b}[37mc\u{1b}[39m\n\u{1b}[37my\u{1b}[39m\n\u{1b}[37m”\u{1b}[39m\n\u{1b}[37m \u{1b}[39m\n\u{1b}[37mb\u{1b}[39m\n\u{1b}[37mu\u{1b}[39m\n\u{1b}[37mt\u{1b}[39m\n\u{1b}[37mt\u{1b}[39m\n\u{1b}[37mo\u{1b}[39m\n\u{1b}[37mn\u{1b}[39m");
    // }
}<|MERGE_RESOLUTION|>--- conflicted
+++ resolved
@@ -249,7 +249,7 @@
                         SuffixLimit::Ignore => Cow::Borrowed(""),
                         SuffixLimit::Cut => {
                             width = 0;
-                            Cow::Owned(cut_str(&suffix.text, orig_width))
+                            cut_str(&suffix.text, orig_width)
                         }
                         SuffixLimit::Replace(c) => {
                             width = 0;
@@ -263,16 +263,7 @@
 
         for (row, col) in entity.iter(grid.count_rows(), grid.count_columns()) {
             let content = grid.get_cell_content_styled(row, col);
-<<<<<<< HEAD
             if width < string_width_multiline(&content) {
-                let mut content = cut_str(&content, width);
-                if !self.suffix.as_ref().is_empty() {
-                    let mut c = content.into_owned();
-                    c.push_str(self.suffix.as_ref());
-                    content = Cow::Owned(c);
-                }
-=======
-            if width < string_width(&content) {
                 let text = if width == 0 {
                     if orig_width == 0 {
                         Cow::Borrowed("")
@@ -280,11 +271,15 @@
                         Cow::Borrowed(suffix.as_ref())
                     }
                 } else {
-                    let mut content = cut_str(&content, width);
-                    content.push_str(&suffix);
-                    Cow::Owned(content)
+                    let content = cut_str(&content, width);
+                    if !suffix.is_empty() {
+                        let mut content = content.into_owned();
+                        content.push_str(&suffix);
+                        Cow::Owned(content)
+                    } else {
+                        content
+                    }
                 };
->>>>>>> 2903d4e1
 
                 grid.set(Entity::Cell(row, col), Settings::new().text(text));
             }
