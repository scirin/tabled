//! An easy to use library for pretty print tables of Rust `struct`s and `enum`s.
//!
//! The library is based on a [Tabled] trait which is used to actually build tables.
//! It also provides an variate of dynamic settings for customization of a [Table].
//!
//! [Table] can be build from vast majority of Rust's standart types.
//!
//! ## Usage
//!
//! If you want to build a table for your custom type.
//! A starting point is to a anotate your type with `#[derive(Tabled)]`.
//!
//! Then you can create `Table::new` to create a table;
//!
//! ```rust
//! use tabled::{Tabled, Table};
//!
//! #[derive(Tabled)]
//! struct Language {
//!     name: &'static str,
//!     designed_by: &'static str,
//!     invented_year: usize,
//! }
//!
//! let languages = vec![
//!     Language{
//!         name: "C",
//!         designed_by: "Dennis Ritchie",
//!         invented_year: 1972
//!     },
//!     Language{
//!         name: "Rust",
//!         designed_by: "Graydon Hoare",
//!         invented_year: 2010
//!     },
//!     Language{
//!         name: "Go",
//!         designed_by: "Rob Pike",
//!         invented_year: 2009
//!     },
//! ];
//!
//! let table = Table::new(languages).to_string();
//!
//! let expected = "+------+----------------+---------------+\n\
//!                 | name |  designed_by   | invented_year |\n\
//!                 +------+----------------+---------------+\n\
//!                 |  C   | Dennis Ritchie |     1972      |\n\
//!                 +------+----------------+---------------+\n\
//!                 | Rust | Graydon Hoare  |     2010      |\n\
//!                 +------+----------------+---------------+\n\
//!                 |  Go  |    Rob Pike    |     2009      |\n\
//!                 +------+----------------+---------------+\n";
//!
//! assert_eq!(table, expected);
//! ```
//!
//! You can also create a table by using [TableIteratorExt].
//!
//! ```rust,no_run
//! # let languages = [""];
//! use tabled::TableIteratorExt;
//! let table = languages.table();
//! ```
//!
//! Not all types can derive [Tabled] trait though.
//! The example below can't be compiled.
//!
//! ```rust,compile_fail
//!   # use tabled::Tabled;
//!     #[derive(Tabled)]
//!     struct SomeType {
//!         field1: SomeOtherType,
//!     }
//!
//!     struct SomeOtherType;
//! ```
//!
//! We must know what we're up to print as a field. Because of this
//! each field must implement [std::fmt::Display].
//!
//! ### Default implementations
//!
//! As I've already mentioned most of the default types implements the trait out of the box.
//!
//! This allows you to run the following code.
//!
//! ```rust
//! use tabled::{Tabled, Table};
//! let table = Table::new(&[1, 2, 3]);
//! # let expected = "+-----+\n\
//! #                 | i32 |\n\
//! #                 +-----+\n\
//! #                 |  1  |\n\
//! #                 +-----+\n\
//! #                 |  2  |\n\
//! #                 +-----+\n\
//! #                 |  3  |\n\
//! #                 +-----+\n";
//! # assert_eq!(table.to_string(), expected);
//! ```
//!
//! ### Combination of types via tuples
//!
//! Personally I consider this a feature which drives the library to shine.
//! You can combine any types that implements [Tabled] trait into one table.
//!
//! You can also see in this example a `#[header("name")]` usage which configures a header
//! of a table which will be printed.
//! You could change it dynamically as well.
//!
//! ```rust
//! use tabled::{Tabled, Table, Style};
//!
//! #[derive(Tabled)]
//! enum Domain {
//!     Security,
//!     Embeded,
//!     Frontend,
//!     Unknown,
//! }
//!
//! #[derive(Tabled)]
//! struct Developer(#[header("name")] &'static str);
//!     
//! let data = vec![
//!     (Developer("Terri Kshlerin"), Domain::Embeded),
//!     (Developer("Catalina Dicki"), Domain::Security),
//!     (Developer("Jennie Schmeler"), Domain::Frontend),
//!     (Developer("Maxim Zhiburt"), Domain::Unknown),
//! ];
//!     
//! let table = Table::new(data).with(Style::psql()).to_string();
//!
//! assert_eq!(
//!     table,
//!     concat!(
//!         "      name       | Security | Embeded | Frontend | Unknown \n",
//!         "-----------------+----------+---------+----------+---------\n",
//!         " Terri Kshlerin  |          |    +    |          |         \n",
//!         " Catalina Dicki  |    +     |         |          |         \n",
//!         " Jennie Schmeler |          |         |    +     |         \n",
//!         "  Maxim Zhiburt  |          |         |          |    +    \n"
//!     )
//! );
//! ```
//!
//! ## Settings
//!
//! You can find more examples of settings and attributes in
//! [README.md](https://github.com/zhiburt/tabled/blob/master/README.md)
//!

use std::fmt;

mod alignment;
mod concat;
mod disable;
mod formating;
mod highlight;
mod object;
mod padding;
mod panel;
mod rotate;
mod span;
mod table;
mod width;
mod extract;

pub mod builder;
pub mod display;
pub mod style;

pub use crate::{
<<<<<<< HEAD
    alignment::*, concat::*, disable::*, formating::*, highlight::*, indent::*, object::*,
    panel::*, rotate::*, span::*, style::Style, table::*, width::*, extract::*,
=======
    alignment::*, concat::*, disable::*, formating::*, highlight::*, object::*, padding::*,
    panel::*, rotate::*, span::*, style::Style, table::*, width::*,
>>>>>>> 83aea21e
};

pub use tabled_derive::Tabled;

// todo: change return type to impl Iterator<Cow<str

/// Tabled a trait responsible for providing a header fields and a row fields.
///
/// It's urgent that `header` len is equal to `fields` len.
///
/// ```text
/// Self::headers().len() == self.fields().len()
/// ```
pub trait Tabled {
    /// A length of fields and headers,
    /// which must be the same.
    const LENGTH: usize;

    /// Fields method must return a list of cells.
    ///
    /// The cells will be placed in the same row, preserving the order.
    fn fields(&self) -> Vec<String>;
    /// Headers must return a list of column names.
    fn headers() -> Vec<String>;
}

impl<T> Tabled for &T
where
    T: Tabled,
{
    const LENGTH: usize = T::LENGTH;

    fn fields(&self) -> Vec<String> {
        T::fields(self)
    }
    fn headers() -> Vec<String> {
        T::headers()
    }
}

macro_rules! tuple_table {
    ( $($name:ident)+ ) => {
        impl<$($name: Tabled),+> Tabled for ($($name,)+){
            const LENGTH: usize = $($name::LENGTH+)+ 0;

            fn fields(&self) -> Vec<String> {
                #![allow(non_snake_case)]
                let ($($name,)+) = self;
                let mut fields = Vec::new();
                $(fields.append(&mut $name.fields());)+
                fields
            }

            fn headers() -> Vec<String> {
                let mut fields = Vec::new();
                $(fields.append(&mut $name::headers());)+
                fields
            }
        }
    };
}

tuple_table! { A }
tuple_table! { A B }
tuple_table! { A B C }
tuple_table! { A B C D }
tuple_table! { A B C D E }
tuple_table! { A B C D E F }

macro_rules! default_table {
    ( $t:ty ) => {
        impl Tabled for $t {
            const LENGTH: usize = 1;

            fn fields(&self) -> Vec<String> {
                vec![format!("{}", self)]
            }
            fn headers() -> Vec<String> {
                vec![stringify!($t).to_string()]
            }
        }
    };
}

default_table!(&str);
default_table!(String);

default_table!(char);

default_table!(bool);

default_table!(isize);
default_table!(usize);

default_table!(u8);
default_table!(u16);
default_table!(u32);
default_table!(u64);
default_table!(u128);

default_table!(i8);
default_table!(i16);
default_table!(i32);
default_table!(i64);
default_table!(i128);

default_table!(f32);
default_table!(f64);

impl<T: fmt::Display, const N: usize> Tabled for [T; N] {
    const LENGTH: usize = N;

    fn fields(&self) -> Vec<String> {
        self.iter().map(|e| e.to_string()).collect()
    }

    fn headers() -> Vec<String> {
        (0..N).map(|i| format!("{}", i)).collect()
    }
}<|MERGE_RESOLUTION|>--- conflicted
+++ resolved
@@ -156,6 +156,7 @@
 mod alignment;
 mod concat;
 mod disable;
+mod extract;
 mod formating;
 mod highlight;
 mod object;
@@ -165,20 +166,14 @@
 mod span;
 mod table;
 mod width;
-mod extract;
 
 pub mod builder;
 pub mod display;
 pub mod style;
 
 pub use crate::{
-<<<<<<< HEAD
-    alignment::*, concat::*, disable::*, formating::*, highlight::*, indent::*, object::*,
-    panel::*, rotate::*, span::*, style::Style, table::*, width::*, extract::*,
-=======
-    alignment::*, concat::*, disable::*, formating::*, highlight::*, object::*, padding::*,
-    panel::*, rotate::*, span::*, style::Style, table::*, width::*,
->>>>>>> 83aea21e
+    alignment::*, concat::*, disable::*, extract::*, formating::*, highlight::*, object::*,
+    padding::*, panel::*, rotate::*, span::*, style::Style, table::*, width::*,
 };
 
 pub use tabled_derive::Tabled;
